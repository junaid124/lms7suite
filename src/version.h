/**
@author Lime Microsystems
@brief  Automatically generated software version
*/
#pragma once
namespace AutoVersion
{
    static const int year = 2015;
<<<<<<< HEAD
    static const int month = 11;
    static const int day = 5;
    static const int hour = 13;
    static const int minutes = 35;
    static const int seconds = 6;
    static const int buildsCounter = 606;
    static const char branchName[] = "";
=======
    static const int month = 12;
    static const int day = 16;
    static const int hour = 12;
    static const int minutes = 10;
    static const int seconds = 49;
    static const int buildsCounter = 790;
    static const char branchName[] = "develop";
>>>>>>> 233092a1
}<|MERGE_RESOLUTION|>--- conflicted
+++ resolved
@@ -6,21 +6,11 @@
 namespace AutoVersion
 {
     static const int year = 2015;
-<<<<<<< HEAD
-    static const int month = 11;
-    static const int day = 5;
-    static const int hour = 13;
-    static const int minutes = 35;
-    static const int seconds = 6;
-    static const int buildsCounter = 606;
-    static const char branchName[] = "";
-=======
     static const int month = 12;
     static const int day = 16;
     static const int hour = 12;
-    static const int minutes = 10;
-    static const int seconds = 49;
-    static const int buildsCounter = 790;
-    static const char branchName[] = "develop";
->>>>>>> 233092a1
+    static const int minutes = 25;
+    static const int seconds = 3;
+    static const int buildsCounter = 791;
+    static const char branchName[] = "";
 }