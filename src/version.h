--- conflicted
+++ resolved
@@ -7,19 +7,10 @@
 {
     static const int year = 2015;
     static const int month = 10;
-<<<<<<< HEAD
-    static const int day = 2;
-    static const int hour = 17;
-    static const int minutes = 31;
-    static const int seconds = 8;
-    static const int buildsCounter = 540;
+    static const int day = 16;
+    static const int hour = 14;
+    static const int minutes = 7;
+    static const int seconds = 39;
+    static const int buildsCounter = 602;
     static const char branchName[] = "";
-=======
-    static const int day = 16;
-    static const int hour = 13;
-    static const int minutes = 32;
-    static const int seconds = 1;
-    static const int buildsCounter = 602;
-    static const char branchName[] = "develop";
->>>>>>> cf4fd3b6
 }