/**
@author Lime Microsystems
@brief  Automatically generated software version
*/
#pragma once
namespace AutoVersion
{
    static const int year = 2015;
    static const int month = 9;
<<<<<<< HEAD
    static const int day = 14;
    static const int hour = 15;
    static const int minutes = 4;
    static const int seconds = 54;
    static const int buildsCounter = 517;
    static const char branchName[] = "";
=======
    static const int day = 21;
    static const int hour = 11;
    static const int minutes = 57;
    static const int seconds = 21;
    static const int buildsCounter = 524;
    static const char branchName[] = "develop";
>>>>>>> 7bec5778
}<|MERGE_RESOLUTION|>--- conflicted
+++ resolved
@@ -7,19 +7,10 @@
 {
     static const int year = 2015;
     static const int month = 9;
-<<<<<<< HEAD
-    static const int day = 14;
-    static const int hour = 15;
-    static const int minutes = 4;
-    static const int seconds = 54;
-    static const int buildsCounter = 517;
+    static const int day = 21;
+    static const int hour = 12;
+    static const int minutes = 2;
+    static const int seconds = 6;
+    static const int buildsCounter = 525;
     static const char branchName[] = "";
-=======
-    static const int day = 21;
-    static const int hour = 11;
-    static const int minutes = 57;
-    static const int seconds = 21;
-    static const int buildsCounter = 524;
-    static const char branchName[] = "develop";
->>>>>>> 7bec5778
 }