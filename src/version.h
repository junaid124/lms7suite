/**
@author Lime Microsystems
@brief  Automatically generated software version
*/
#pragma once
namespace AutoVersion
{
    static const int year = 2015;
    static const int month = 9;
    static const int day = 29;
<<<<<<< HEAD
    static const int hour = 10;
    static const int minutes = 13;
    static const int seconds = 46;
    static const int buildsCounter = 535;
    static const char branchName[] = "";
=======
    static const int hour = 12;
    static const int minutes = 14;
    static const int seconds = 58;
    static const int buildsCounter = 537;
    static const char branchName[] = "develop";
>>>>>>> 2591710c
}<|MERGE_RESOLUTION|>--- conflicted
+++ resolved
@@ -7,18 +7,10 @@
 {
     static const int year = 2015;
     static const int month = 9;
-    static const int day = 29;
-<<<<<<< HEAD
-    static const int hour = 10;
-    static const int minutes = 13;
-    static const int seconds = 46;
-    static const int buildsCounter = 535;
+    static const int day = 30;
+    static const int hour = 14;
+    static const int minutes = 57;
+    static const int seconds = 19;
+    static const int buildsCounter = 538;
     static const char branchName[] = "";
-=======
-    static const int hour = 12;
-    static const int minutes = 14;
-    static const int seconds = 58;
-    static const int buildsCounter = 537;
-    static const char branchName[] = "develop";
->>>>>>> 2591710c
 }