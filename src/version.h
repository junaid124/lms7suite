--- conflicted
+++ resolved
@@ -7,19 +7,10 @@
 {
     static const int year = 2015;
     static const int month = 12;
-<<<<<<< HEAD
-    static const int day = 16;
-    static const int hour = 12;
-    static const int minutes = 25;
-    static const int seconds = 3;
+    static const int day = 18;
+    static const int hour = 14;
+    static const int minutes = 28;
+    static const int seconds = 21;
     static const int buildsCounter = 791;
     static const char branchName[] = "";
-=======
-    static const int day = 18;
-    static const int hour = 14;
-    static const int minutes = 19;
-    static const int seconds = 16;
-    static const int buildsCounter = 790;
-    static const char branchName[] = "develop";
->>>>>>> 30cfd815
 }