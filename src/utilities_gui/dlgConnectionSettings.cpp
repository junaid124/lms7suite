#include "dlgConnectionSettings.h"
#include <ConnectionRegistry.h>
#include <IConnection.h>
#include <wx/msgdlg.h>
#include <vector>
#include "lms7suiteEvents.h"
using namespace std;

dlgConnectionSettings::dlgConnectionSettings( wxWindow* parent )
	: dlgConnectionSettings_view( parent )
{
	lmsOpenedIndex = -1;
	streamOpenedIndex = -1;
	lms7Manager = nullptr;
	streamBrdManager = nullptr;
}

void dlgConnectionSettings::SetConnectionManagers(IConnection *lms7ctr, IConnection *streamBrdctr)
{
	lms7Manager = lms7ctr;
	streamBrdManager = streamBrdctr;
}

void dlgConnectionSettings::GetDeviceList( wxInitDialogEvent& event )
{
    mListLMS7ports->Clear();
    mListStreamports->Clear();
    cachedHandles = ConnectionRegistry::findConnections();

    for (unsigned i = 0; i<cachedHandles.size(); ++i)
        mListLMS7ports->Append(cachedHandles[i].serialize());
    if (lmsOpenedIndex >= 0 && lmsOpenedIndex < mListLMS7ports->GetCount())
        mListLMS7ports->SetSelection(lmsOpenedIndex);

    for (unsigned i = 0; i<cachedHandles.size(); ++i)
        mListStreamports->Append(cachedHandles[i].serialize());
    if (streamOpenedIndex >= 0 && streamOpenedIndex < mListStreamports->GetCount())
        mListStreamports->SetSelection(streamOpenedIndex);
}

void dlgConnectionSettings::OnConnect( wxCommandEvent& event )
{
    if(mListLMS7ports->GetSelection() != wxNOT_FOUND)
    {
        auto lms7Conn = ConnectionRegistry::makeConnection(cachedHandles.at(mListLMS7ports->GetSelection()));
        if (lms7Conn != nullptr and not lms7Conn->IsOpen())
        {
            ConnectionRegistry::freeConnection(lms7Conn);
            lms7Conn = nullptr;
            wxMessageBox("Failed to open LMS7 control device", "Error", wxICON_STOP);
        }
        else
        {
<<<<<<< HEAD
=======
            lms7Manager->SetConnection(lms7Conn);
>>>>>>> 7a4bc655
            wxCommandEvent evt;
            evt.SetInt(mListLMS7ports->GetSelection());
            evt.SetEventType(CONTROL_PORT_CONNECTED);
            evt.SetString(mListLMS7ports->GetString(event.GetInt()));
            if(GetParent())
                wxPostEvent(GetParent(), evt);
        }
    }

    if(mListStreamports->GetSelection() != wxNOT_FOUND)
    {
        auto streamBrdConn = ConnectionRegistry::makeConnection(cachedHandles.at(mListStreamports->GetSelection()));
        if (streamBrdConn != nullptr and not streamBrdConn->IsOpen())
        {
            ConnectionRegistry::freeConnection(streamBrdConn);
            streamBrdConn = nullptr;
            wxMessageBox("Failed to open Stream board connection", "Error", wxICON_STOP);
        }
        else
        {
<<<<<<< HEAD
            //streamBrdManager->setConnection(streamBrdConn);
=======
            streamBrdManager->SetConnection(streamBrdConn);
>>>>>>> 7a4bc655
            wxCommandEvent evt;
            evt.SetInt(mListStreamports->GetSelection());
            evt.SetEventType(DATA_PORT_CONNECTED);
            evt.SetString(mListStreamports->GetString(event.GetInt()));
            if(GetParent())
                wxPostEvent(GetParent(), evt);
        }
    }
    Destroy();
}

void dlgConnectionSettings::OnCancel( wxCommandEvent& event )
{
	Destroy();
}

void dlgConnectionSettings::OnDisconnect( wxCommandEvent& event )
{
    auto lms7Conn = lms7Manager->GetConnection();
    if (lms7Conn != nullptr)
    {
<<<<<<< HEAD
=======
        lms7Manager->SetConnection(nullptr);
>>>>>>> 7a4bc655
        ConnectionRegistry::freeConnection(lms7Conn);
        lms7Conn = nullptr;
        wxCommandEvent evt;
        evt.SetEventType(CONTROL_PORT_DISCONNECTED);
        if(GetParent())
            wxPostEvent(GetParent(), evt);
    }
    mListLMS7ports->SetSelection(-1);

    auto streamBrdConn = streamBrdManager->GetConnection();
    if (streamBrdConn != nullptr)
    {
<<<<<<< HEAD
        //streamBrdManager->setConnection(nullptr);
=======
        streamBrdManager->SetConnection(nullptr);
>>>>>>> 7a4bc655
        ConnectionRegistry::freeConnection(streamBrdConn);
        streamBrdConn = nullptr;
        wxCommandEvent evt;
        evt.SetEventType(DATA_PORT_DISCONNECTED);
        if(GetParent())
            wxPostEvent(GetParent(), evt);
    }
    mListStreamports->SetSelection(-1);
}<|MERGE_RESOLUTION|>--- conflicted
+++ resolved
@@ -15,7 +15,7 @@
 	streamBrdManager = nullptr;
 }
 
-void dlgConnectionSettings::SetConnectionManagers(IConnection *lms7ctr, IConnection *streamBrdctr)
+void dlgConnectionSettings::SetConnectionManagers(IConnection **lms7ctr, IConnection **streamBrdctr)
 {
 	lms7Manager = lms7ctr;
 	streamBrdManager = streamBrdctr;
@@ -51,10 +51,7 @@
         }
         else
         {
-<<<<<<< HEAD
-=======
-            lms7Manager->SetConnection(lms7Conn);
->>>>>>> 7a4bc655
+            *lms7Manager = lms7Conn;
             wxCommandEvent evt;
             evt.SetInt(mListLMS7ports->GetSelection());
             evt.SetEventType(CONTROL_PORT_CONNECTED);
@@ -75,11 +72,7 @@
         }
         else
         {
-<<<<<<< HEAD
-            //streamBrdManager->setConnection(streamBrdConn);
-=======
-            streamBrdManager->SetConnection(streamBrdConn);
->>>>>>> 7a4bc655
+            *streamBrdManager = streamBrdConn;
             wxCommandEvent evt;
             evt.SetInt(mListStreamports->GetSelection());
             evt.SetEventType(DATA_PORT_CONNECTED);
@@ -98,15 +91,11 @@
 
 void dlgConnectionSettings::OnDisconnect( wxCommandEvent& event )
 {
-    auto lms7Conn = lms7Manager->GetConnection();
+    auto lms7Conn = *lms7Manager;
     if (lms7Conn != nullptr)
     {
-<<<<<<< HEAD
-=======
-        lms7Manager->SetConnection(nullptr);
->>>>>>> 7a4bc655
+        *lms7Manager = nullptr;
         ConnectionRegistry::freeConnection(lms7Conn);
-        lms7Conn = nullptr;
         wxCommandEvent evt;
         evt.SetEventType(CONTROL_PORT_DISCONNECTED);
         if(GetParent())
@@ -114,16 +103,11 @@
     }
     mListLMS7ports->SetSelection(-1);
 
-    auto streamBrdConn = streamBrdManager->GetConnection();
+    auto streamBrdConn = *streamBrdManager;
     if (streamBrdConn != nullptr)
     {
-<<<<<<< HEAD
-        //streamBrdManager->setConnection(nullptr);
-=======
-        streamBrdManager->SetConnection(nullptr);
->>>>>>> 7a4bc655
+        *streamBrdManager = nullptr;
         ConnectionRegistry::freeConnection(streamBrdConn);
-        streamBrdConn = nullptr;
         wxCommandEvent evt;
         evt.SetEventType(DATA_PORT_DISCONNECTED);
         if(GetParent())
