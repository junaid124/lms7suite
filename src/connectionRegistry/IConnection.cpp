/**
    @file   IConnection.cpp
    @author Lime Microsystems (www.limemicro.com)
    @brief  Implementation of IConnection interface
*/

#include "IConnection.h"
#include <cstring> //memcpy

DeviceInfo::DeviceInfo(void):
    addrSi5351(-1),
    addrADF4002(-1)
{
    return;
}

StreamMetadata::StreamMetadata(void):
    timestamp(-1),
    endOfBurst(false)
{
    return;
}

IConnection::IConnection(void)
{
    callback_logData = nullptr;
    unsigned short test = 0x1234;
    unsigned char* bytes = (unsigned char*)&test;
    if(bytes[0] == 0x12 && bytes[1] == 0x34)
        mSystemBigEndian = true;
    else
        mSystemBigEndian = false;
}

IConnection::~IConnection(void)
{
    return;
}

bool IConnection::IsOpen(void)
{
    return false;
}

DeviceInfo IConnection::GetDeviceInfo(void)
{
    DeviceInfo info;
    info.addrsLMS7002M.push_back(0);
    return info;
}

OperationStatus IConnection::DeviceReset(void)
{
    return UNSUPPORTED;
}

OperationStatus IConnection::TransactSPI(const int addr, const uint32_t *writeData, uint32_t *readData, const size_t size)
{
    return UNSUPPORTED;
}

OperationStatus IConnection::WriteI2C(const int addr, const std::string &data)
{
    return UNSUPPORTED;
}

OperationStatus IConnection::ReadI2C(const int addr, const size_t numBytes, std::string &data)
{
    return UNSUPPORTED;
}

void IConnection::UpdateExternalBandSelect(const int trfBand, const int rfeBand)
{
    return;
}

double IConnection::GetReferenceClockRate(void)
{
    return 1.0;
}

void IConnection::SetReferenceClockRate(const double rate)
{
    return;
}

bool IConnection::RxStreamControl(const int streamID, const size_t burstSize, const StreamMetadata &metadata)
{
    return false;
}

int IConnection::ReadStream(const int streamID, void * const *buffs, const size_t length, const long timeout_ms, StreamMetadata &metadata)
{
    return -1;
}

int IConnection::WriteStream(const int streamID, const void * const *buffs, const size_t length, const long timeout_ms, const StreamMetadata &metadata)
{
    return -1;
}

/** @brief Sets callback function which gets called each time data is sent or received
*/
void IConnection::SetDataLogCallback(std::function<void(bool, const unsigned char*, const unsigned int)> callback)
{
    callback_logData = callback;
}

OperationStatus IConnection::ProgramWrite(const char *buffer, const size_t length, const int programmingMode, const int index)
{
    return UNSUPPORTED;
}

OperationStatus IConnection::ProgramRead(char *buffer, const size_t length, const int index)
{
    return UNSUPPORTED;
}

<<<<<<< HEAD
OperationStatus IConnection::GPIOWrite(const uint8_t *buffer, const size_t bufLength)
{
    return UNSUPPORTED;
}

OperationStatus IConnection::GPIORead(uint8_t *buffer, const size_t bufLength)
{
    return UNSUPPORTED;
=======
IConnectionProxy::IConnectionProxy(void):
    _internal(nullptr)
{
    return;
}

void IConnectionProxy::reset(void)
{
    _internal = nullptr;
}

void IConnectionProxy::reset(IConnection *conn)
{
    _internal = conn;
}

IConnection *IConnectionProxy::get(void) const
{
    return _internal;
}

IConnectionProxy::operator bool(void) const
{
    return _internal != nullptr;
>>>>>>> 7a4bc655
}<|MERGE_RESOLUTION|>--- conflicted
+++ resolved
@@ -116,7 +116,6 @@
     return UNSUPPORTED;
 }
 
-<<<<<<< HEAD
 OperationStatus IConnection::GPIOWrite(const uint8_t *buffer, const size_t bufLength)
 {
     return UNSUPPORTED;
@@ -125,8 +124,24 @@
 OperationStatus IConnection::GPIORead(uint8_t *buffer, const size_t bufLength)
 {
     return UNSUPPORTED;
-=======
+}
+
 IConnectionProxy::IConnectionProxy(void):
+    _connRef(nullptr),
+    _internal(nullptr)
+{
+    return;
+}
+
+IConnectionProxy::IConnectionProxy(IConnection *conn):
+    _connRef(nullptr),
+    _internal(conn)
+{
+    return;
+}
+
+IConnectionProxy::IConnectionProxy(IConnection **conn):
+    _connRef(conn),
     _internal(nullptr)
 {
     return;
@@ -142,13 +157,19 @@
     _internal = conn;
 }
 
-IConnection *IConnectionProxy::get(void) const
+const IConnection *IConnectionProxy::get(void) const
 {
+    if (_connRef != nullptr) return *_connRef;
+    return _internal;
+}
+
+IConnection *IConnectionProxy::get(void)
+{
+    if (_connRef != nullptr) return *_connRef;
     return _internal;
 }
 
 IConnectionProxy::operator bool(void) const
 {
-    return _internal != nullptr;
->>>>>>> 7a4bc655
+    return this->get() != nullptr;
 }