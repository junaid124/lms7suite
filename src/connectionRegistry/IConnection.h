--- conflicted
+++ resolved
@@ -230,8 +230,6 @@
      */
     virtual int WriteStream(const int streamID, const void * const *buffs, const size_t length, const long timeout_ms, const StreamMetadata &metadata);
 
-
-
     /** @brief Uploads program to selected device
         @param buffer binary program data
         @param length buffer length
@@ -252,7 +250,6 @@
     */
     virtual OperationStatus ProgramRead(char *buffer, const size_t length, const int index);
 
-<<<<<<< HEAD
     /**	@brief Writes GPIO values to device
     @param source buffer for GPIO values LSB first, each bit sets GPIO state
     @param bufLength buffer length
@@ -267,8 +264,6 @@
     */
     virtual OperationStatus GPIORead(uint8_t *buffer, const size_t bufLength);
 
-=======
->>>>>>> 7a4bc655
     /***********************************************************************
      * !!! Below is the old IConnection Streaming API
      * It remains here to enable compiling until its replaced
@@ -318,6 +313,15 @@
 
     IConnectionProxy(void);
 
+    //! Create a proxy from a connection pointer
+    IConnectionProxy(IConnection *conn);
+
+    /*!
+     * Create a proxy from a pointer to a connection pointer.
+     * This is used for swapping out the underlying connection.
+     */
+    IConnectionProxy(IConnection **conn);
+
     //! Set the internal connection to null
     void reset(void);
 
@@ -325,22 +329,36 @@
     void reset(IConnection *conn);
 
     //! Get the internal connection
-    IConnection *get(void) const;
+    const IConnection *get(void) const;
+
+    //! Get the internal connection
+    IConnection *get(void);
 
     //! True when the connection is not null
     operator bool(void) const;
 
-    IConnection* operator->(void) const
-    {
-        return _internal;
+    const IConnection* operator->(void) const
+    {
+        return this->get();
     }
 
     IConnection* operator->(void)
     {
-        return _internal;
+        return this->get();
+    }
+
+    const IConnection& operator*(void) const
+    {
+        return *this->get();
+    }
+
+    IConnection& operator*(void)
+    {
+        return *this->get();
     }
 
 private:
+    IConnection **_connRef;
     IConnection *_internal;
 };
 
